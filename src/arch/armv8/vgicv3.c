/**
 * Bao, a Lightweight Static Partitioning Hypervisor
 *
 * Copyright (c) Bao Project (www.bao-project.org), 2019-
 *
 * Authors:
 *      Jose Martins <jose.martins@bao-project.org>
 *
 * Bao is free software; you can redistribute it and/or modify it under the
 * terms of the GNU General Public License version 2 as published by the Free
 * Software Foundation, with a special exception exempting guest code from such
 * license. See the COPYING file in the top-level directory for details.
 *
 */

#include <arch/vgic.h>
#include <arch/vgicv3.h>

#include <bit.h>
#include <spinlock.h>
#include <cpu.h>
#include <interrupts.h>
#include <vm.h>

#define GICR_IS_REG(REG, offset)            \
    (((offset) >= offsetof(struct gicr_hw, REG)) && \
     (offset) < (offsetof(struct gicr_hw, REG) + sizeof(gicr[0].REG)))
#define GICR_REG_OFF(REG) (offsetof(struct gicr_hw, REG) & 0x1ffff)
#define GICR_REG_MASK(ADDR) ((ADDR)&0x1ffff)

<<<<<<< HEAD
static inline bool vgic_broadcast(struct vcpu *vcpu, struct vgic_int *interrupt)
{
    return (interrupt->route & GICD_IROUTER_IRM_BIT);
}

bool vgic_int_vcpu_is_target(struct vcpu *vcpu, struct vgic_int *interrupt)
{
    bool priv = gic_is_priv(interrupt->id);
    bool local = priv && (interrupt->phys.redist == vcpu->phys_id);
    bool routed_here =
        !priv && !(interrupt->phys.route ^ (MRS(MPIDR_EL1) & MPIDR_AFF_MSK));
    bool any = !priv && vgic_broadcast(vcpu, interrupt);
    return local || routed_here || any;
}
=======
>>>>>>> f4a3ff4a

bool vgic_int_has_other_target(struct vcpu *vcpu, struct vgic_int *interrupt)
{
    bool priv = gic_is_priv(interrupt->id);
    bool routed_here =
        !priv && !(interrupt->phys.route ^ (MRS(MPIDR_EL1) & MPIDR_AFF_MSK));
    bool route_valid = interrupt->phys.route != GICD_IROUTER_INV;
    bool any = !priv && vgic_broadcast(vcpu, interrupt);
    return any || (!routed_here && route_valid);
}

uint8_t vgic_int_ptarget_mask(struct vcpu *vcpu, struct vgic_int *interrupt)
{
    if (vgic_broadcast(vcpu, interrupt)) {
        return cpu.vcpu->vm->cpus & ~(1U << cpu.vcpu->phys_id);
    } else {
        return (1 << interrupt->phys.route);
    }
}

bool vgic_int_set_route(struct vcpu *vcpu, struct vgic_int *interrupt, 
                        unsigned long route)
{
    unsigned long phys_route;
    unsigned long prev_route = interrupt->route;

    if (gic_is_priv(interrupt->id)) return false;

    if (route & GICD_IROUTER_IRM_BIT) {
        phys_route = cpu_id_to_mpidr(vcpu->phys_id);
    } else {
        struct vcpu *tvcpu =
            vm_get_vcpu_by_mpidr(vcpu->vm, route & MPIDR_AFF_MSK);
        if (tvcpu != NULL) {
            phys_route = cpu_id_to_mpidr(tvcpu->phys_id) & MPIDR_AFF_MSK;
        } else {
            phys_route = GICD_IROUTER_INV;
        }
    }
    interrupt->phys.route = phys_route;

    interrupt->route = route & GICD_IROUTER_RES0_MSK;
    return prev_route != interrupt->route;
}

unsigned long vgic_int_get_route(struct vcpu *vcpu, struct vgic_int *interrupt)
{
    if (gic_is_priv(interrupt->id)) return 0;
    return interrupt->route;
}

void vgic_int_set_route_hw(struct vcpu *vcpu, struct vgic_int *interrupt)
{
    gicd_set_route(interrupt->id, interrupt->phys.route);
}

void vgicr_emul_ctrl_access(struct emul_access *acc,
                            struct vgic_reg_handler_info *handlers,
                            bool gicr_access, vcpuid_t vgicr_id)
{
    if (!acc->write) {
        vcpu_writereg(cpu.vcpu, acc->reg, 0);
    }
}

void vgicr_emul_typer_access(struct emul_access *acc,
                             struct vgic_reg_handler_info *handlers,
                             bool gicr_access, vcpuid_t vgicr_id)
{
    if (!acc->write) {
        struct vcpu *vcpu = vm_get_vcpu(cpu.vcpu->vm, vgicr_id);
        vcpu_writereg(cpu.vcpu, acc->reg, vcpu->arch.vgic_priv.vgicr.TYPER);
    }
}

void vgicr_emul_pidr_access(struct emul_access *acc,
                            struct vgic_reg_handler_info *handlers,
                            bool gicr_access, vcpuid_t vgicr_id)
{
    if (!acc->write) {
        unsigned long val = 0;
        cpuid_t pgicr_id = vm_translate_to_pcpuid(cpu.vcpu->vm, vgicr_id);
        if(pgicr_id != INVALID_CPUID) {
            val = gicr[pgicr_id].ID[((acc->addr & 0xff) - 0xd0) / 4];
        } 
        vcpu_writereg(cpu.vcpu, acc->reg, val);
    }
}

extern struct vgic_reg_handler_info isenabler_info;
extern struct vgic_reg_handler_info ispendr_info;
extern struct vgic_reg_handler_info isactiver_info;
extern struct vgic_reg_handler_info icenabler_info;
extern struct vgic_reg_handler_info icpendr_info;
extern struct vgic_reg_handler_info iactiver_info;
extern struct vgic_reg_handler_info icfgr_info;
extern struct vgic_reg_handler_info ipriorityr_info;
extern struct vgic_reg_handler_info razwi_info;

struct vgic_reg_handler_info irouter_info = {
    vgic_emul_generic_access,
    0b1000,
    VGIC_IROUTER_ID,
    offsetof(struct gicd_hw, IROUTER),
    64,
    vgic_int_get_route,
    vgic_int_set_route,
    vgic_int_set_route_hw,
};

struct vgic_reg_handler_info vgicr_ctrl_info = {
    vgicr_emul_ctrl_access,
    0b0100,
};
struct vgic_reg_handler_info vgicr_typer_info = {
    vgicr_emul_typer_access,
    0b1000,
};
struct vgic_reg_handler_info vgicr_pidr_info = {
    vgicr_emul_pidr_access,
    0b0100,
};

static inline vcpuid_t vgicr_get_id(struct emul_access *acc)
{
    return (acc->addr - cpu.vcpu->vm->arch.vgicr_addr) / sizeof(struct gicr_hw);
}

bool vgicr_emul_handler(struct emul_access *acc)
{
    struct vgic_reg_handler_info *handler_info = NULL;
    switch (GICR_REG_MASK(acc->addr)) {
        case GICR_REG_OFF(CTLR):
            handler_info = &vgicr_ctrl_info;
            break;
        case GICR_REG_OFF(TYPER):
            handler_info = &vgicr_typer_info;
            break;
        case GICR_REG_OFF(ISENABLER0):
            handler_info = &isenabler_info;
            break;
        case GICR_REG_OFF(ISPENDR0):
            handler_info = &ispendr_info;
            break;
        case GICR_REG_OFF(ISACTIVER0):
            handler_info = &iactiver_info;
            break;
        case GICR_REG_OFF(ICENABLER0):
            handler_info = &icenabler_info;
            break;
        case GICR_REG_OFF(ICPENDR0):
            handler_info = &icpendr_info;
            break;
        case GICR_REG_OFF(ICACTIVER0):
            handler_info = &icfgr_info;
            break;
        case GICR_REG_OFF(ICFGR0):
        case GICR_REG_OFF(ICFGR1):
            handler_info = &icfgr_info;
            break;
        default: {
            size_t base_offset = acc->addr - cpu.vcpu->vm->arch.vgicr_addr;
            size_t acc_offset = GICR_REG_MASK(base_offset);
            if (GICR_IS_REG(IPRIORITYR, acc_offset)) {
                handler_info = &ipriorityr_info;
            } else if (GICR_IS_REG(ID, acc_offset)) {
                handler_info = &vgicr_pidr_info;
            } else {
                handler_info = &razwi_info;
            }
        }
    }

    if (vgic_check_reg_alignment(acc, handler_info)) {
        vcpuid_t vgicr_id = vgicr_get_id(acc);
        struct vcpu *vcpu = vgicr_id == cpu.vcpu->id
                           ? cpu.vcpu
                           : vm_get_vcpu(cpu.vcpu->vm, vgicr_id);
        spin_lock(&vcpu->arch.vgic_priv.vgicr.lock);
        handler_info->reg_access(acc, handler_info, true, vgicr_id);
        spin_unlock(&vcpu->arch.vgic_priv.vgicr.lock);
        return true;
    } else {
        return false;
    }
}

bool vgic_icc_sgir_handler(struct emul_access *acc)
{
    if (acc->write) {
        unsigned long sgir = vcpu_readreg(cpu.vcpu, acc->reg);
        irqid_t int_id = ICC_SGIR_SGIINTID(sgir);
        cpumap_t trgtlist;
        if (sgir & ICC_SGIR_IRM_BIT) {
            trgtlist = cpu.vcpu->vm->cpus & ~(1U << cpu.vcpu->phys_id);
        } else {
            /**
             * TODO: we are assuming the vm has a single cluster. Change this
             * when adding virtual cluster support.
             */
            trgtlist = vm_translate_to_pcpu_mask(
                cpu.vcpu->vm, ICC_SGIR_TRGLSTFLT(sgir), cpu.vcpu->vm->cpu_num);
        }
        vgic_send_sgi_msg(cpu.vcpu, trgtlist, int_id);
    }

    return true;
}

bool vgic_icc_sre_handler(struct emul_access *acc)
{
    if (!acc->write) {
        vcpu_writereg(cpu.vcpu, acc->reg, 0x1);
    }
    return true;
}

void vgic_init(struct vm *vm, const struct gic_dscrp *gic_dscrp)
{
    vm->arch.vgicr_addr = gic_dscrp->gicr_addr;
    vm->arch.vgicd.CTLR = 0;
    size_t vtyper_itln = vgic_get_itln(gic_dscrp);
    vm->arch.vgicd.int_num = 32 * (vtyper_itln + 1);
    vm->arch.vgicd.TYPER =
        ((vtyper_itln << GICD_TYPER_ITLN_OFF) & GICD_TYPER_ITLN_MSK) |
        (((vm->cpu_num - 1) << GICD_TYPER_CPUNUM_OFF) & GICD_TYPER_CPUNUM_MSK) |
        (((10 - 1) << GICD_TYPER_IDBITS_OFF) & GICD_TYPER_IDBITS_MSK);
    vm->arch.vgicd.IIDR = gicd.IIDR;

    size_t vgic_int_size = vm->arch.vgicd.int_num * sizeof(struct vgic_int);
    vm->arch.vgicd.interrupts =
        mem_alloc_page(NUM_PAGES(vgic_int_size), SEC_HYP_VM, false);
    if (vm->arch.vgicd.interrupts == NULL) {
        ERROR("failed to alloc vgic");
    }

    for (size_t i = 0; i < vm->arch.vgicd.int_num; i++) {
        vm->arch.vgicd.interrupts[i].owner = NULL;
        vm->arch.vgicd.interrupts[i].lock = SPINLOCK_INITVAL;
        vm->arch.vgicd.interrupts[i].id = i + GIC_CPU_PRIV;
        vm->arch.vgicd.interrupts[i].state = INV;
        vm->arch.vgicd.interrupts[i].prio = GIC_LOWEST_PRIO;
        vm->arch.vgicd.interrupts[i].cfg = 0;
        vm->arch.vgicd.interrupts[i].route = GICD_IROUTER_INV;
        vm->arch.vgicd.interrupts[i].phys.route = GICD_IROUTER_INV;
        vm->arch.vgicd.interrupts[i].hw = false;
        vm->arch.vgicd.interrupts[i].in_lr = false;
        vm->arch.vgicd.interrupts[i].enabled = false;
    }

    struct emul_mem gicd_emu = {.va_base = gic_dscrp->gicd_addr,
                           .size = ALIGN(sizeof(struct gicd_hw), PAGE_SIZE),
                           .handler = vgicd_emul_handler};
    vm_emul_add_mem(vm, &gicd_emu);

    list_foreach(vm->vcpu_list, struct vcpu, vcpu)
    {
        struct emul_mem gicr_emu = {
            .va_base = gic_dscrp->gicr_addr + sizeof(struct gicr_hw) * vcpu->id,
            .size = ALIGN(sizeof(struct gicr_hw), PAGE_SIZE),
            .handler = vgicr_emul_handler};
        vm_emul_add_mem(vm, &gicr_emu);

        vcpu->arch.vgic_priv.vgicr.CTLR = 0;

        uint64_t typer = (uint64_t)vcpu->id << GICR_TYPER_PRCNUM_OFF;
        typer |= (vcpu->arch.vmpidr & MPIDR_AFF_MSK) << GICR_TYPER_AFFVAL_OFF;
        typer |= !!(vcpu->id == vcpu->vm->cpu_num - 1) << GICR_TYPER_LAST_OFF;
        vcpu->arch.vgic_priv.vgicr.TYPER = typer;

        vcpu->arch.vgic_priv.vgicr.IIDR = gicr[cpu.id].IIDR;
    }

    struct emul_reg icc_sgir_emu = {.addr = SYSREG_ENC_ADDR(3, 0, 12, 11, 5),
                               .handler = vgic_icc_sgir_handler};
    vm_emul_add_reg(vm, &icc_sgir_emu);

    struct emul_reg icc_sre_emu = {.addr = SYSREG_ENC_ADDR(3, 0, 12, 12, 5),
                              .handler = vgic_icc_sre_handler};
    vm_emul_add_reg(vm, &icc_sre_emu);
}

void vgic_cpu_init(struct vcpu *vcpu)
{
    for (size_t i = 0; i < GIC_CPU_PRIV; i++) {
        vcpu->arch.vgic_priv.interrupts[i].owner = NULL;
        vcpu->arch.vgic_priv.interrupts[i].lock = SPINLOCK_INITVAL;
        vcpu->arch.vgic_priv.interrupts[i].id = i;
        vcpu->arch.vgic_priv.interrupts[i].state = INV;
        vcpu->arch.vgic_priv.interrupts[i].prio = GIC_LOWEST_PRIO;
        vcpu->arch.vgic_priv.interrupts[i].cfg = 0;
        vcpu->arch.vgic_priv.interrupts[i].route = GICD_IROUTER_INV;
        vcpu->arch.vgic_priv.interrupts[i].phys.redist = vcpu->phys_id;                              
        vcpu->arch.vgic_priv.interrupts[i].hw = false;
        vcpu->arch.vgic_priv.interrupts[i].in_lr = false;
        vcpu->arch.vgic_priv.interrupts[i].enabled = false;
    }

    for (size_t i = 0; i < GIC_MAX_SGIS; i++) {
        vcpu->arch.vgic_priv.interrupts[i].cfg = 0b10;
    }
}<|MERGE_RESOLUTION|>--- conflicted
+++ resolved
@@ -28,23 +28,6 @@
 #define GICR_REG_OFF(REG) (offsetof(struct gicr_hw, REG) & 0x1ffff)
 #define GICR_REG_MASK(ADDR) ((ADDR)&0x1ffff)
 
-<<<<<<< HEAD
-static inline bool vgic_broadcast(struct vcpu *vcpu, struct vgic_int *interrupt)
-{
-    return (interrupt->route & GICD_IROUTER_IRM_BIT);
-}
-
-bool vgic_int_vcpu_is_target(struct vcpu *vcpu, struct vgic_int *interrupt)
-{
-    bool priv = gic_is_priv(interrupt->id);
-    bool local = priv && (interrupt->phys.redist == vcpu->phys_id);
-    bool routed_here =
-        !priv && !(interrupt->phys.route ^ (MRS(MPIDR_EL1) & MPIDR_AFF_MSK));
-    bool any = !priv && vgic_broadcast(vcpu, interrupt);
-    return local || routed_here || any;
-}
-=======
->>>>>>> f4a3ff4a
 
 bool vgic_int_has_other_target(struct vcpu *vcpu, struct vgic_int *interrupt)
 {
